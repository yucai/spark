/*
 * Licensed to the Apache Software Foundation (ASF) under one or more
 * contributor license agreements.  See the NOTICE file distributed with
 * this work for additional information regarding copyright ownership.
 * The ASF licenses this file to You under the Apache License, Version 2.0
 * (the "License"); you may not use this file except in compliance with
 * the License.  You may obtain a copy of the License at
 *
 *    http://www.apache.org/licenses/LICENSE-2.0
 *
 * Unless required by applicable law or agreed to in writing, software
 * distributed under the License is distributed on an "AS IS" BASIS,
 * WITHOUT WARRANTIES OR CONDITIONS OF ANY KIND, either express or implied.
 * See the License for the specific language governing permissions and
 * limitations under the License.
 */

package org.apache.spark

import scala.collection.mutable.ArrayBuffer

import org.mockito.Matchers.any
import org.mockito.Mockito._

import org.apache.spark.LocalSparkContext._
import org.apache.spark.broadcast.BroadcastManager
import org.apache.spark.rpc.{RpcAddress, RpcCallContext, RpcEnv}
import org.apache.spark.scheduler.{CompressedMapStatus, MapStatus}
import org.apache.spark.shuffle.FetchFailedException
import org.apache.spark.storage.{BlockManagerId, ShuffleBlockId}

class MapOutputTrackerSuite extends SparkFunSuite {
  private val conf = new SparkConf

  private def newTrackerMaster(sparkConf: SparkConf = conf) = {
    val broadcastManager = new BroadcastManager(true, sparkConf,
      new SecurityManager(sparkConf))
    new MapOutputTrackerMaster(sparkConf, broadcastManager, true)
  }

  def createRpcEnv(name: String, host: String = "localhost", port: Int = 0,
      securityManager: SecurityManager = new SecurityManager(conf)): RpcEnv = {
    RpcEnv.create(name, host, port, conf, securityManager)
  }

  test("master start and stop") {
    val rpcEnv = createRpcEnv("test")
    val tracker = newTrackerMaster()
    tracker.trackerEndpoint = rpcEnv.setupEndpoint(MapOutputTracker.ENDPOINT_NAME,
      new MapOutputTrackerMasterEndpoint(rpcEnv, tracker, conf))
    tracker.stop()
    rpcEnv.shutdown()
  }

  test("master register shuffle and fetch") {
    val rpcEnv = createRpcEnv("test")
    val tracker = newTrackerMaster()
    tracker.trackerEndpoint = rpcEnv.setupEndpoint(MapOutputTracker.ENDPOINT_NAME,
      new MapOutputTrackerMasterEndpoint(rpcEnv, tracker, conf))
    tracker.registerShuffle(10, 2)
    assert(tracker.containsShuffle(10))
    val size1000 = MapStatus.decompressSize(MapStatus.compressSize(1000L))
    val size10000 = MapStatus.decompressSize(MapStatus.compressSize(10000L))
    tracker.registerMapOutput(10, 0, MapStatus(BlockManagerId("a", "hostA", 1000),
        Array(1000L, 10000L)))
    tracker.registerMapOutput(10, 1, MapStatus(BlockManagerId("b", "hostB", 1000),
        Array(10000L, 1000L)))
    val statuses = tracker.getMapSizesByExecutorId(10, 0)
    assert(statuses.toSet ===
      Seq((BlockManagerId("a", "hostA", 1000), ArrayBuffer((ShuffleBlockId(10, 0, 0), size1000))),
          (BlockManagerId("b", "hostB", 1000), ArrayBuffer((ShuffleBlockId(10, 1, 0), size10000))))
        .toSet)
    assert(0 == tracker.getNumCachedSerializedBroadcast)
    tracker.stop()
    rpcEnv.shutdown()
  }

  test("master register and unregister shuffle") {
    val rpcEnv = createRpcEnv("test")
    val tracker = newTrackerMaster()
    tracker.trackerEndpoint = rpcEnv.setupEndpoint(MapOutputTracker.ENDPOINT_NAME,
      new MapOutputTrackerMasterEndpoint(rpcEnv, tracker, conf))
    tracker.registerShuffle(10, 2)
    val compressedSize1000 = MapStatus.compressSize(1000L)
    val compressedSize10000 = MapStatus.compressSize(10000L)
    tracker.registerMapOutput(10, 0, MapStatus(BlockManagerId("a", "hostA", 1000),
      Array(compressedSize1000, compressedSize10000)))
    tracker.registerMapOutput(10, 1, MapStatus(BlockManagerId("b", "hostB", 1000),
      Array(compressedSize10000, compressedSize1000)))
    assert(tracker.containsShuffle(10))
    assert(tracker.getMapSizesByExecutorId(10, 0).nonEmpty)
    assert(0 == tracker.getNumCachedSerializedBroadcast)
    tracker.unregisterShuffle(10)
    assert(!tracker.containsShuffle(10))
    assert(tracker.getMapSizesByExecutorId(10, 0).isEmpty)

    tracker.stop()
    rpcEnv.shutdown()
  }

  test("master register shuffle and unregister map output and fetch") {
    val rpcEnv = createRpcEnv("test")
    val tracker = newTrackerMaster()
    tracker.trackerEndpoint = rpcEnv.setupEndpoint(MapOutputTracker.ENDPOINT_NAME,
      new MapOutputTrackerMasterEndpoint(rpcEnv, tracker, conf))
    tracker.registerShuffle(10, 2)
    val compressedSize1000 = MapStatus.compressSize(1000L)
    val compressedSize10000 = MapStatus.compressSize(10000L)
    tracker.registerMapOutput(10, 0, MapStatus(BlockManagerId("a", "hostA", 1000),
        Array(compressedSize1000, compressedSize1000, compressedSize1000)))
    tracker.registerMapOutput(10, 1, MapStatus(BlockManagerId("b", "hostB", 1000),
        Array(compressedSize10000, compressedSize1000, compressedSize1000)))

    assert(0 == tracker.getNumCachedSerializedBroadcast)
    // As if we had two simultaneous fetch failures
    tracker.unregisterMapOutput(10, 0, BlockManagerId("a", "hostA", 1000))
    tracker.unregisterMapOutput(10, 0, BlockManagerId("a", "hostA", 1000))

    // The remaining reduce task might try to grab the output despite the shuffle failure;
    // this should cause it to fail, and the scheduler will ignore the failure due to the
    // stage already being aborted.
    intercept[FetchFailedException] { tracker.getMapSizesByExecutorId(10, 1) }

    tracker.stop()
    rpcEnv.shutdown()
  }

  test("remote fetch") {
    val hostname = "localhost"
    val rpcEnv = createRpcEnv("spark", hostname, 0, new SecurityManager(conf))

    val masterTracker = newTrackerMaster()
    masterTracker.trackerEndpoint = rpcEnv.setupEndpoint(MapOutputTracker.ENDPOINT_NAME,
      new MapOutputTrackerMasterEndpoint(rpcEnv, masterTracker, conf))

    val slaveRpcEnv = createRpcEnv("spark-slave", hostname, 0, new SecurityManager(conf))
    val slaveTracker = new MapOutputTrackerWorker(conf)
    slaveTracker.trackerEndpoint =
      slaveRpcEnv.setupEndpointRef(rpcEnv.address, MapOutputTracker.ENDPOINT_NAME)

    masterTracker.registerShuffle(10, 1)
    slaveTracker.updateEpoch(masterTracker.getEpoch)
    // This is expected to fail because no outputs have been registered for the shuffle.
    intercept[FetchFailedException] { slaveTracker.getMapSizesByExecutorId(10, 0) }

    val size1000 = MapStatus.decompressSize(MapStatus.compressSize(1000L))
    masterTracker.registerMapOutput(10, 0, MapStatus(
      BlockManagerId("a", "hostA", 1000), Array(1000L)))
    slaveTracker.updateEpoch(masterTracker.getEpoch)
    assert(slaveTracker.getMapSizesByExecutorId(10, 0) ===
      Seq((BlockManagerId("a", "hostA", 1000), ArrayBuffer((ShuffleBlockId(10, 0, 0), size1000)))))
    assert(0 == masterTracker.getNumCachedSerializedBroadcast)

    val masterTrackerEpochBeforeLossOfMapOutput = masterTracker.getEpoch
    masterTracker.unregisterMapOutput(10, 0, BlockManagerId("a", "hostA", 1000))
    assert(masterTracker.getEpoch > masterTrackerEpochBeforeLossOfMapOutput)
    slaveTracker.updateEpoch(masterTracker.getEpoch)
    intercept[FetchFailedException] { slaveTracker.getMapSizesByExecutorId(10, 0) }

    // failure should be cached
    intercept[FetchFailedException] { slaveTracker.getMapSizesByExecutorId(10, 0) }
    assert(0 == masterTracker.getNumCachedSerializedBroadcast)

    masterTracker.stop()
    slaveTracker.stop()
    rpcEnv.shutdown()
    slaveRpcEnv.shutdown()
  }

  test("remote fetch below max RPC message size") {
    val newConf = new SparkConf
    newConf.set("spark.rpc.message.maxSize", "1")
    newConf.set("spark.rpc.askTimeout", "1") // Fail fast
    newConf.set("spark.shuffle.mapOutput.minSizeForBroadcast", "1048576")

    val masterTracker = newTrackerMaster(newConf)
    val rpcEnv = createRpcEnv("spark")
    val masterEndpoint = new MapOutputTrackerMasterEndpoint(rpcEnv, masterTracker, newConf)
    masterTracker.trackerEndpoint =
      rpcEnv.setupEndpoint(MapOutputTracker.ENDPOINT_NAME, masterEndpoint)

    // Message size should be ~123B, and no exception should be thrown
    masterTracker.registerShuffle(10, 1)
    masterTracker.registerMapOutput(10, 0, MapStatus(
      BlockManagerId("88", "mph", 1000), Array.fill[Long](10)(0)))
    val senderAddress = RpcAddress("localhost", 12345)
    val rpcCallContext = mock(classOf[RpcCallContext])
    when(rpcCallContext.senderAddress).thenReturn(senderAddress)
    masterEndpoint.receiveAndReply(rpcCallContext)(GetMapOutputStatuses(10))
    // Default size for broadcast in this testsuite is set to -1 so should not cause broadcast
    // to be used.
    verify(rpcCallContext, timeout(30000)).reply(any())
    assert(0 == masterTracker.getNumCachedSerializedBroadcast)

    masterTracker.stop()
    rpcEnv.shutdown()
  }

  test("min broadcast size exceeds max RPC message size") {
    val newConf = new SparkConf
    newConf.set("spark.rpc.message.maxSize", "1")
    newConf.set("spark.rpc.askTimeout", "1") // Fail fast
    newConf.set("spark.shuffle.mapOutput.minSizeForBroadcast", Int.MaxValue.toString)

    intercept[IllegalArgumentException] { newTrackerMaster(newConf) }
  }

  test("getLocationsWithLargestOutputs with multiple outputs in same machine") {
    val rpcEnv = createRpcEnv("test")
    val tracker = newTrackerMaster()
    tracker.trackerEndpoint = rpcEnv.setupEndpoint(MapOutputTracker.ENDPOINT_NAME,
      new MapOutputTrackerMasterEndpoint(rpcEnv, tracker, conf))
    // Setup 3 map tasks
    // on hostA with output size 2
    // on hostA with output size 2
    // on hostB with output size 3
    tracker.registerShuffle(10, 3)
    tracker.registerMapOutput(10, 0, MapStatus(BlockManagerId("a", "hostA", 1000),
        Array(2L)))
    tracker.registerMapOutput(10, 1, MapStatus(BlockManagerId("a", "hostA", 1000),
        Array(2L)))
    tracker.registerMapOutput(10, 2, MapStatus(BlockManagerId("b", "hostB", 1000),
        Array(3L)))

    // When the threshold is 50%, only host A should be returned as a preferred location
    // as it has 4 out of 7 bytes of output.
    val topLocs50 = tracker.getLocationsWithLargestOutputs(10, 0, 1, 0.5)
    assert(topLocs50.nonEmpty)
    assert(topLocs50.get.size === 1)
    assert(topLocs50.get.head === BlockManagerId("a", "hostA", 1000))

    // When the threshold is 20%, both hosts should be returned as preferred locations.
    val topLocs20 = tracker.getLocationsWithLargestOutputs(10, 0, 1, 0.2)
    assert(topLocs20.nonEmpty)
    assert(topLocs20.get.size === 2)
    assert(topLocs20.get.toSet ===
           Seq(BlockManagerId("a", "hostA", 1000), BlockManagerId("b", "hostB", 1000)).toSet)

    tracker.stop()
    rpcEnv.shutdown()
  }

  test("remote fetch using broadcast") {
    val newConf = new SparkConf
    newConf.set("spark.rpc.message.maxSize", "1")
    newConf.set("spark.rpc.askTimeout", "1") // Fail fast
    newConf.set("spark.shuffle.mapOutput.minSizeForBroadcast", "10240") // 10 KB << 1MB framesize

    // needs TorrentBroadcast so need a SparkContext
    withSpark(new SparkContext("local", "MapOutputTrackerSuite", newConf)) { sc =>
      val masterTracker = sc.env.mapOutputTracker.asInstanceOf[MapOutputTrackerMaster]
      val rpcEnv = sc.env.rpcEnv
      val masterEndpoint = new MapOutputTrackerMasterEndpoint(rpcEnv, masterTracker, newConf)
      rpcEnv.stop(masterTracker.trackerEndpoint)
      rpcEnv.setupEndpoint(MapOutputTracker.ENDPOINT_NAME, masterEndpoint)

      // Frame size should be ~1.1MB, and MapOutputTrackerMasterEndpoint should throw exception.
      // Note that the size is hand-selected here because map output statuses are compressed before
      // being sent.
      masterTracker.registerShuffle(20, 100)
      (0 until 100).foreach { i =>
        masterTracker.registerMapOutput(20, i, new CompressedMapStatus(
          BlockManagerId("999", "mps", 1000), Array.fill[Long](4000000)(0)))
      }
      val senderAddress = RpcAddress("localhost", 12345)
      val rpcCallContext = mock(classOf[RpcCallContext])
      when(rpcCallContext.senderAddress).thenReturn(senderAddress)
      masterEndpoint.receiveAndReply(rpcCallContext)(GetMapOutputStatuses(20))
      // should succeed since majority of data is broadcast and actual serialized
      // message size is small
      verify(rpcCallContext, timeout(30000)).reply(any())
      assert(1 == masterTracker.getNumCachedSerializedBroadcast)
      masterTracker.unregisterShuffle(20)
      assert(0 == masterTracker.getNumCachedSerializedBroadcast)
    }
  }

<<<<<<< HEAD
  test("fetch contiguous partitions") {
    val rpcEnv = createRpcEnv("test")
    val tracker = newTrackerMaster()
    tracker.trackerEndpoint = rpcEnv.setupEndpoint(MapOutputTracker.ENDPOINT_NAME,
      new MapOutputTrackerMasterEndpoint(rpcEnv, tracker, conf))
    tracker.registerShuffle(10, 2)
    assert(tracker.containsShuffle(10))
    val size1000 = MapStatus.decompressSize(MapStatus.compressSize(1000L))
    val size2000 = MapStatus.decompressSize(MapStatus.compressSize(2000L))
    val size10000 = MapStatus.decompressSize(MapStatus.compressSize(10000L))
    tracker.registerMapOutput(10, 0, MapStatus(BlockManagerId("a", "hostA", 1000),
      Array(1000L, 10000L, 2000L)))
    tracker.registerMapOutput(10, 1, MapStatus(BlockManagerId("b", "hostB", 1000),
      Array(10000L, 2000L, 1000L)))
    val statuses1 = tracker.getMapSizesByExecutorId(10, 0, 2)
    assert(statuses1.toSet ===
      Seq((BlockManagerId("a", "hostA", 1000),
        ArrayBuffer((ShuffleBlockId(10, 0, 0, 2), size1000 + size10000))),
        (BlockManagerId("b", "hostB", 1000),
          ArrayBuffer((ShuffleBlockId(10, 1, 0, 2), size10000 + size2000))))
        .toSet)
    val statuses2 = tracker.getMapSizesByExecutorId(10, 2, 3)
    assert(statuses2.toSet ===
      Seq((BlockManagerId("a", "hostA", 1000),
        ArrayBuffer((ShuffleBlockId(10, 0, 2, 1), size2000))),
        (BlockManagerId("b", "hostB", 1000),
          ArrayBuffer((ShuffleBlockId(10, 1, 2, 1), size1000))))
        .toSet)
    assert(0 == tracker.getNumCachedSerializedBroadcast)
    tracker.stop()
    rpcEnv.shutdown()
  }
=======
  test("equally divide map statistics tasks") {
    val func = newTrackerMaster().equallyDivide _
    val cases = Seq((0, 5), (4, 5), (15, 5), (16, 5), (17, 5), (18, 5), (19, 5), (20, 5))
    val expects = Seq(
      Seq(0, 0, 0, 0, 0),
      Seq(1, 1, 1, 1, 0),
      Seq(3, 3, 3, 3, 3),
      Seq(4, 3, 3, 3, 3),
      Seq(4, 4, 3, 3, 3),
      Seq(4, 4, 4, 3, 3),
      Seq(4, 4, 4, 4, 3),
      Seq(4, 4, 4, 4, 4))
    cases.zip(expects).foreach { case ((num, divisor), expect) =>
      val answer = func(num, divisor).toSeq
      var wholeSplit = (0 until num)
      answer.zip(expect).foreach { case (split, expectSplitLength) =>
        val (currentSplit, rest) = wholeSplit.splitAt(expectSplitLength)
        assert(currentSplit.toSet == split.toSet)
        wholeSplit = rest
      }
    }
  }

>>>>>>> ec63e2d0
}<|MERGE_RESOLUTION|>--- conflicted
+++ resolved
@@ -275,40 +275,6 @@
     }
   }
 
-<<<<<<< HEAD
-  test("fetch contiguous partitions") {
-    val rpcEnv = createRpcEnv("test")
-    val tracker = newTrackerMaster()
-    tracker.trackerEndpoint = rpcEnv.setupEndpoint(MapOutputTracker.ENDPOINT_NAME,
-      new MapOutputTrackerMasterEndpoint(rpcEnv, tracker, conf))
-    tracker.registerShuffle(10, 2)
-    assert(tracker.containsShuffle(10))
-    val size1000 = MapStatus.decompressSize(MapStatus.compressSize(1000L))
-    val size2000 = MapStatus.decompressSize(MapStatus.compressSize(2000L))
-    val size10000 = MapStatus.decompressSize(MapStatus.compressSize(10000L))
-    tracker.registerMapOutput(10, 0, MapStatus(BlockManagerId("a", "hostA", 1000),
-      Array(1000L, 10000L, 2000L)))
-    tracker.registerMapOutput(10, 1, MapStatus(BlockManagerId("b", "hostB", 1000),
-      Array(10000L, 2000L, 1000L)))
-    val statuses1 = tracker.getMapSizesByExecutorId(10, 0, 2)
-    assert(statuses1.toSet ===
-      Seq((BlockManagerId("a", "hostA", 1000),
-        ArrayBuffer((ShuffleBlockId(10, 0, 0, 2), size1000 + size10000))),
-        (BlockManagerId("b", "hostB", 1000),
-          ArrayBuffer((ShuffleBlockId(10, 1, 0, 2), size10000 + size2000))))
-        .toSet)
-    val statuses2 = tracker.getMapSizesByExecutorId(10, 2, 3)
-    assert(statuses2.toSet ===
-      Seq((BlockManagerId("a", "hostA", 1000),
-        ArrayBuffer((ShuffleBlockId(10, 0, 2, 1), size2000))),
-        (BlockManagerId("b", "hostB", 1000),
-          ArrayBuffer((ShuffleBlockId(10, 1, 2, 1), size1000))))
-        .toSet)
-    assert(0 == tracker.getNumCachedSerializedBroadcast)
-    tracker.stop()
-    rpcEnv.shutdown()
-  }
-=======
   test("equally divide map statistics tasks") {
     val func = newTrackerMaster().equallyDivide _
     val cases = Seq((0, 5), (4, 5), (15, 5), (16, 5), (17, 5), (18, 5), (19, 5), (20, 5))
@@ -332,5 +298,36 @@
     }
   }
 
->>>>>>> ec63e2d0
+  test("fetch contiguous partitions") {
+    val rpcEnv = createRpcEnv("test")
+    val tracker = newTrackerMaster()
+    tracker.trackerEndpoint = rpcEnv.setupEndpoint(MapOutputTracker.ENDPOINT_NAME,
+      new MapOutputTrackerMasterEndpoint(rpcEnv, tracker, conf))
+    tracker.registerShuffle(10, 2)
+    assert(tracker.containsShuffle(10))
+    val size1000 = MapStatus.decompressSize(MapStatus.compressSize(1000L))
+    val size2000 = MapStatus.decompressSize(MapStatus.compressSize(2000L))
+    val size10000 = MapStatus.decompressSize(MapStatus.compressSize(10000L))
+    tracker.registerMapOutput(10, 0, MapStatus(BlockManagerId("a", "hostA", 1000),
+      Array(1000L, 10000L, 2000L)))
+    tracker.registerMapOutput(10, 1, MapStatus(BlockManagerId("b", "hostB", 1000),
+      Array(10000L, 2000L, 1000L)))
+    val statuses1 = tracker.getMapSizesByExecutorId(10, 0, 2)
+    assert(statuses1.toSet ===
+      Seq((BlockManagerId("a", "hostA", 1000),
+        ArrayBuffer((ShuffleBlockId(10, 0, 0, 2), size1000 + size10000))),
+        (BlockManagerId("b", "hostB", 1000),
+          ArrayBuffer((ShuffleBlockId(10, 1, 0, 2), size10000 + size2000))))
+        .toSet)
+    val statuses2 = tracker.getMapSizesByExecutorId(10, 2, 3)
+    assert(statuses2.toSet ===
+      Seq((BlockManagerId("a", "hostA", 1000),
+        ArrayBuffer((ShuffleBlockId(10, 0, 2, 1), size2000))),
+        (BlockManagerId("b", "hostB", 1000),
+          ArrayBuffer((ShuffleBlockId(10, 1, 2, 1), size1000))))
+        .toSet)
+    assert(0 == tracker.getNumCachedSerializedBroadcast)
+    tracker.stop()
+    rpcEnv.shutdown()
+  }
 }